/**
 * Copyright (c) 2017-present, Facebook, Inc.
 * All rights reserved.
 *
 * This source code is licensed under the BSD-style license found in the
 * LICENSE file in the root directory of this source tree. An additional grant
 * of patent rights can be found in the PATENTS file in the same directory.
 */

/* @flow */

import type {
  ClassComponentMetadata,
  ConsoleMethodTypes,
  DebugServerType,
  Descriptor,
  Intrinsics,
  PropertyBinding,
  ReactHint,
} from "./types.js";
import { RealmStatistics } from "./statistics.js";
import {
  CompilerDiagnostic,
  type ErrorHandlerResult,
  type ErrorHandler,
  FatalError,
  InfeasiblePathError,
} from "./errors.js";
import {
  AbstractObjectValue,
  AbstractValue,
  ArrayValue,
  BoundFunctionValue,
  ConcreteValue,
  ECMAScriptSourceFunctionValue,
  FunctionValue,
  NativeFunctionValue,
  ObjectValue,
  ProxyValue,
  StringValue,
  SymbolValue,
  UndefinedValue,
  Value,
} from "./values/index.js";
import type { TypesDomain, ValuesDomain } from "./domains/index.js";
import {
  LexicalEnvironment,
  Reference,
  GlobalEnvironmentRecord,
  FunctionEnvironmentRecord,
  DeclarativeEnvironmentRecord,
} from "./environment.js";
import type { Binding } from "./environment.js";
import { cloneDescriptor, Construct } from "./methods/index.js";
import {
  AbruptCompletion,
  Completion,
  ForkedAbruptCompletion,
  PossiblyNormalCompletion,
  ThrowCompletion,
} from "./completions.js";
import type { Compatibility, RealmOptions, ReactOutputTypes, InvariantModeTypes } from "./options.js";
import invariant from "./invariant.js";
import seedrandom from "seedrandom";
import { Generator, PreludeGenerator } from "./utils/generator.js";
import { emptyExpression, voidExpression } from "./utils/internalizer.js";
import { Environment, Functions, Join, Properties, To, Widen, Path } from "./singletons.js";
import type { ReactSymbolTypes } from "./react/utils.js";
import type { BabelNode, BabelNodeSourceLocation, BabelNodeLVal, BabelNodeStatement } from "babel-types";
import * as t from "babel-types";

export type BindingEntry = {
  leakedImmutableValue: void | Value,
  hasLeaked: void | boolean,
  value: void | Value,
  previousLeakedImmutableValue: void | Value,
  previousHasLeaked: void | boolean,
  previousValue: void | Value,
};
export type Bindings = Map<Binding, BindingEntry>;
export type EvaluationResult = Completion | Reference | Value;
export type PropertyBindings = Map<PropertyBinding, void | Descriptor>;

export type CreatedObjects = Set<ObjectValue>;

export type SideEffectType = "MODIFIED_BINDING" | "MODIFIED_PROPERTY" | "EXCEPTION_THROWN" | "MODIFIED_GLOBAL";

let effects_uid = 0;

export class Effects {
  constructor(
    result: EvaluationResult,
    generator: Generator,
    bindings: Bindings,
    propertyBindings: PropertyBindings,
    createdObjects: CreatedObjects
  ) {
    this.result = result;
    this.generator = generator;
    this.modifiedBindings = bindings;
    this.modifiedProperties = propertyBindings;
    this.createdObjects = createdObjects;

    this.canBeApplied = true;
    this._id = effects_uid++;
  }

  result: EvaluationResult;
  generator: Generator;
  modifiedBindings: Bindings;
  modifiedProperties: PropertyBindings;
  createdObjects: CreatedObjects;
  canBeApplied: boolean;
  _id: number;
}

export class Tracer {
  beginEvaluateForEffects(state: any) {}
  endEvaluateForEffects(state: any, effects: void | Effects) {}
  detourCall(
    F: FunctionValue,
    thisArgument: void | Value,
    argumentsList: Array<Value>,
    newTarget: void | ObjectValue,
    performCall: () => Value
  ): void | Value {}
  beforeCall(
    F: FunctionValue,
    thisArgument: void | Value,
    argumentsList: Array<Value>,
    newTarget: void | ObjectValue
  ) {}
  afterCall(
    F: FunctionValue,
    thisArgument: void | Value,
    argumentsList: Array<Value>,
    newTarget: void | ObjectValue,
    result: void | Reference | Value | AbruptCompletion
  ) {}
}

export class ExecutionContext {
  function: ?FunctionValue;
  caller: ?ExecutionContext;
  loc: ?BabelNodeSourceLocation;
  ScriptOrModule: any;
  realm: Realm;
  variableEnvironment: LexicalEnvironment;
  lexicalEnvironment: LexicalEnvironment;
  isReadOnly: boolean;
  isStrict: boolean;

  setCaller(context: ExecutionContext): void {
    this.caller = context;
  }

  setFunction(F: null | FunctionValue) {
    if (F instanceof ECMAScriptSourceFunctionValue) this.isStrict = F.$Strict;
    this.function = F;
  }

  setLocation(loc: null | BabelNodeSourceLocation) {
    if (!loc) return;
    this.loc = loc;
  }

  setRealm(realm: Realm): void {
    this.realm = realm;
  }

  /*
   Read-only envs disallow:
   - creating bindings in their scope
   - creating or modifying objects when they are current running context
  */
  setReadOnly(value: boolean): boolean {
    let oldReadOnly = this.isReadOnly;
    if (this.variableEnvironment) this.variableEnvironment.environmentRecord.isReadOnly = value;
    if (this.lexicalEnvironment) this.lexicalEnvironment.environmentRecord.isReadOnly = value;
    this.isReadOnly = value;
    return oldReadOnly;
  }

  suspend(): void {
    // TODO #712: suspend
  }

  resume(): Value {
    // TODO #712: resume
    return this.realm.intrinsics.undefined;
  }
}

export function construct_empty_effects(realm: Realm, c: Completion | Value = realm.intrinsics.empty): Effects {
  return new Effects(c, new Generator(realm, "construct_empty_effects"), new Map(), new Map(), new Set());
}

export class Realm {
  constructor(opts: RealmOptions, statistics: RealmStatistics) {
    this.statistics = statistics;
    this.isReadOnly = false;
    this.useAbstractInterpretation = opts.serialize === true || opts.residual === true || Array.isArray(opts.check);
    this.ignoreLeakLogic = false;
    this.isInPureTryStatement = false;
    if (opts.mathRandomSeed !== undefined) {
      this.mathRandomGenerator = seedrandom(opts.mathRandomSeed);
    }
    this.strictlyMonotonicDateNow = !!opts.strictlyMonotonicDateNow;

    // 0 = disabled
    this.abstractValueImpliesMax = opts.abstractValueImpliesMax !== undefined ? opts.abstractValueImpliesMax : 0;
    this.abstractValueImpliesCounter = 0;
    this.inSimplificationPath = false;

    this.timeout = opts.timeout;
    if (this.timeout !== undefined) {
      // We'll call Date.now for every this.timeoutCounterThreshold'th AST node.
      // The threshold is there to reduce the cost of the surprisingly expensive Date.now call.
      this.timeoutCounter = this.timeoutCounterThreshold = 1024;
    }

    this.start = Date.now();
    this.compatibility = opts.compatibility !== undefined ? opts.compatibility : "browser";
    this.maxStackDepth = opts.maxStackDepth || 225;
    this.invariantLevel = opts.invariantLevel || 0;
    this.invariantMode = opts.invariantMode || "throw";
    this.emitConcreteModel = !!opts.emitConcreteModel;

    this.$TemplateMap = [];

    if (this.useAbstractInterpretation) {
      this.preludeGenerator = new PreludeGenerator(opts.debugNames, opts.uniqueSuffix);
      this.pathConditions = [];
      ObjectValue.setupTrackedPropertyAccessors(ObjectValue.trackedPropertyNames);
      ObjectValue.setupTrackedPropertyAccessors(NativeFunctionValue.trackedPropertyNames);
      ObjectValue.setupTrackedPropertyAccessors(ProxyValue.trackedPropertyNames);
    }

    this.tracers = [];

    // These get initialized in construct_realm to avoid the dependency
    this.intrinsics = ({}: any);
    this.$GlobalObject = (({}: any): ObjectValue);
    this.evaluators = (Object.create(null): any);
    this.partialEvaluators = (Object.create(null): any);
    this.$GlobalEnv = ((undefined: any): LexicalEnvironment);

    this.react = {
      abstractHints: new WeakMap(),
      optimizedNestedClosuresToWrite: [],
      arrayHints: new WeakMap(),
      classComponentMetadata: new Map(),
      currentOwner: undefined,
      defaultPropsHelper: undefined,
      enabled: opts.reactEnabled || false,
      hoistableFunctions: new WeakMap(),
      hoistableReactElements: new WeakMap(),
      noopFunction: undefined,
      optimizeNestedFunctions: opts.reactOptimizeNestedFunctions || false,
      output: opts.reactOutput || "create-element",
      propsWithNoPartialKeyOrRef: new WeakSet(),
      reactElements: new WeakSet(),
      symbols: new Map(),
      usedReactElementKeys: new Set(),
      verbose: opts.reactVerbose || false,
    };

    this.alreadyDescribedLocations = new WeakMap();
    this.stripFlow = opts.stripFlow || false;

    this.fbLibraries = {
      other: new Map(),
      react: undefined,
      reactDom: undefined,
      reactDomServer: undefined,
      reactRelay: undefined,
    };

    this.errorHandler = opts.errorHandler;

    this.globalSymbolRegistry = [];
    this.activeLexicalEnvironments = new Set();
    this._abstractValuesDefined = new Set(); // A set of nameStrings to ensure abstract values have unique names
    this.debugNames = opts.debugNames;
    this._checkedObjectIds = new Map();
  }

  statistics: RealmStatistics;
  start: number;
  isReadOnly: boolean;
  isStrict: boolean;
  useAbstractInterpretation: boolean;
  debugNames: void | boolean;
  isInPureTryStatement: boolean; // TODO(1264): Remove this once we implement proper exception handling in abstract calls.
  timeout: void | number;
  mathRandomGenerator: void | (() => number);
  strictlyMonotonicDateNow: boolean;
  maxStackDepth: number;
  invariantLevel: number;
  invariantMode: InvariantModeTypes;
  ignoreLeakLogic: boolean;
  emitConcreteModel: boolean;

  abstractValueImpliesMax: number;
  abstractValueImpliesCounter: number;
  inSimplificationPath: boolean;

  modifiedBindings: void | Bindings;
  modifiedProperties: void | PropertyBindings;
  createdObjects: void | CreatedObjects;
  createdObjectsTrackedForLeaks: void | CreatedObjects;
  reportObjectGetOwnProperties: void | (ObjectValue => void);
  reportSideEffectCallback:
    | void
    | ((sideEffectType: SideEffectType, binding: void | Binding | PropertyBinding, expressionLocation: any) => void);
  reportPropertyAccess: void | (PropertyBinding => void);
  savedCompletion: void | PossiblyNormalCompletion;

  activeLexicalEnvironments: Set<LexicalEnvironment>;

  // A list of abstract conditions that are known to be true in the current execution path.
  // For example, the abstract condition of an if statement is known to be true inside its true branch.
  pathConditions: Array<AbstractValue>;

  currentLocation: ?BabelNodeSourceLocation;
  nextContextLocation: ?BabelNodeSourceLocation;
  contextStack: Array<ExecutionContext> = [];
  $GlobalEnv: LexicalEnvironment;
  intrinsics: Intrinsics;

  react: {
    // reactHints are generated to help improve the effeciency of the React reconciler when
    // operating on a tree of React components. We can use reactHint to mark AbstractValues
    // with extra data that helps us traverse through the tree that would otherwise not be possible
    // (for example, when we use Relay's React containers with "fb-www" – which are AbstractObjectValues,
    // we need to know what React component was passed to this AbstractObjectValue so we can visit it next)
    abstractHints: WeakMap<AbstractValue | ObjectValue, ReactHint>,
    optimizedNestedClosuresToWrite: Array<{
      effects: Effects,
      func: ECMAScriptSourceFunctionValue | BoundFunctionValue,
    }>,
    arrayHints: WeakMap<ArrayValue, { func: Value, thisVal: Value }>,
    classComponentMetadata: Map<ECMAScriptSourceFunctionValue, ClassComponentMetadata>,
    currentOwner?: ObjectValue,
    defaultPropsHelper?: ECMAScriptSourceFunctionValue,
    enabled: boolean,
    hoistableFunctions: WeakMap<FunctionValue, boolean>,
    hoistableReactElements: WeakMap<ObjectValue, boolean>,
    noopFunction: void | ECMAScriptSourceFunctionValue,
    optimizeNestedFunctions: boolean,
    output?: ReactOutputTypes,
    propsWithNoPartialKeyOrRef: WeakSet<ObjectValue | AbstractObjectValue>,
    reactElements: WeakSet<ObjectValue>,
    symbols: Map<ReactSymbolTypes, SymbolValue>,
    usedReactElementKeys: Set<string>,
    verbose: boolean,
  };
  alreadyDescribedLocations: WeakMap<FunctionValue | BabelNodeSourceLocation, string | void>;
  stripFlow: boolean;

  fbLibraries: {
    other: Map<string, AbstractValue>,
    react: void | ObjectValue,
    reactDom: void | ObjectValue,
    reactDomServer: void | ObjectValue,
    reactRelay: void | ObjectValue,
  };

  $GlobalObject: ObjectValue | AbstractObjectValue;
  compatibility: Compatibility;

  $TemplateMap: Array<{ $Strings: Array<string>, $Array: ObjectValue }>;

  generator: void | Generator;
  preludeGenerator: void | PreludeGenerator;
  timeoutCounter: number;
  timeoutCounterThreshold: number;
  evaluators: {
    [key: string]: (
      ast: BabelNode,
      strictCode: boolean,
      env: LexicalEnvironment,
      realm: Realm,
      metadata?: any
    ) => Value | Reference,
  };
  partialEvaluators: {
    [key: string]: (
      ast: BabelNode,
      strictCode: boolean,
      env: LexicalEnvironment,
      realm: Realm,
      metadata?: any
    ) => [Completion | Reference | Value, BabelNode, Array<BabelNodeStatement>],
  };
  simplifyAndRefineAbstractValue: AbstractValue => Value;
  simplifyAndRefineAbstractCondition: AbstractValue => Value;

  tracers: Array<Tracer>;

  MOBILE_JSC_VERSION = "jsc-600-1-4-17";

  errorHandler: ?ErrorHandler;
  suppressDiagnostics = false;
  objectCount = 0;
  symbolCount = 867501803871088;
  // Unique tag for identifying function body ast node. It is neeeded
  // instead of ast node itself because we may perform ast tree deep clone
  // during serialization which changes the ast identity.
  functionBodyUniqueTagSeed = 1;

  globalSymbolRegistry: Array<{ $Key: string, $Symbol: SymbolValue }>;

  debuggerInstance: DebugServerType | void;

  nextGeneratorId: number = 0;
  _abstractValuesDefined: Set<string>;
  _checkedObjectIds: Map<ObjectValue | AbstractObjectValue, number>;

  // to force flow to type the annotations
  isCompatibleWith(compatibility: Compatibility): boolean {
    return compatibility === this.compatibility;
  }

  // Checks if there is a let binding at global scope with the given name
  // returning it if so
  getGlobalLetBinding(key: string): void | Value {
    let globrec = this.$GlobalEnv.environmentRecord;
    // GlobalEnv should have a GlobalEnvironmentRecord
    invariant(globrec instanceof GlobalEnvironmentRecord);
    let dclrec = globrec.$DeclarativeRecord;

    try {
      return dclrec.HasBinding(key) ? dclrec.GetBindingValue(key, false) : undefined;
    } catch (e) {
      if (e instanceof FatalError) return undefined;
      throw e;
    }
  }

  /*
   Read only realms disallow:
   - using console.log
   - creating bindings in any existing scopes
   - modifying object properties in any existing scopes
   Setting a realm read-only sets all contained environments to read-only, but
   all new environments (e.g. new ExecutionContexts) will be writeable.
   */
  setReadOnly(readOnlyValue: boolean) {
    this.isReadOnly = readOnlyValue;
    this.$GlobalEnv.environmentRecord.isReadOnly = readOnlyValue;
    this.contextStack.forEach(ctx => {
      ctx.setReadOnly(readOnlyValue);
    });
  }

  testTimeout() {
    let timeout = this.timeout;
    if (timeout !== undefined && !--this.timeoutCounter) {
      this.timeoutCounter = this.timeoutCounterThreshold;
      let total = Date.now() - this.start;
      if (total > timeout) {
        let error = new CompilerDiagnostic(
          `total time has exceeded the timeout time: ${timeout}`,
          this.currentLocation,
          "PP0036",
          "FatalError"
        );
        this.handleError(error);
        throw new FatalError();
      }
    }
  }

  hasRunningContext(): boolean {
    return this.contextStack.length !== 0;
  }

  getRunningContext(): ExecutionContext {
    let context = this.contextStack[this.contextStack.length - 1];
    invariant(context, "There's no running execution context");
    return context;
  }

  clearBlockBindings(modifiedBindings: void | Bindings, environmentRecord: DeclarativeEnvironmentRecord) {
    if (modifiedBindings === undefined) return;
    for (let b of modifiedBindings.keys())
      if (environmentRecord.bindings[b.name] && environmentRecord.bindings[b.name] === b) modifiedBindings.delete(b);
  }

  clearBlockBindingsFromCompletion(completion: Completion, environmentRecord: DeclarativeEnvironmentRecord) {
    if (completion instanceof PossiblyNormalCompletion) {
      this.clearBlockBindings(completion.alternateEffects.modifiedBindings, environmentRecord);
      this.clearBlockBindings(completion.consequentEffects.modifiedBindings, environmentRecord);
      if (completion.savedEffects !== undefined)
        this.clearBlockBindings(completion.savedEffects.modifiedBindings, environmentRecord);
      if (completion.alternate instanceof Completion)
        this.clearBlockBindingsFromCompletion(completion.alternate, environmentRecord);
      if (completion.consequent instanceof Completion)
        this.clearBlockBindingsFromCompletion(completion.consequent, environmentRecord);
    } else if (completion instanceof ForkedAbruptCompletion) {
      this.clearBlockBindings(completion.alternateEffects.modifiedBindings, environmentRecord);
      this.clearBlockBindings(completion.consequentEffects.modifiedBindings, environmentRecord);
      if (completion.alternate instanceof Completion)
        this.clearBlockBindingsFromCompletion(completion.alternate, environmentRecord);
      if (completion.consequent instanceof Completion)
        this.clearBlockBindingsFromCompletion(completion.consequent, environmentRecord);
    }
  }

  // Call when a scope falls out of scope and should be destroyed.
  // Clears the Bindings corresponding to the disappearing Scope from ModifiedBindings
  onDestroyScope(lexicalEnvironment: LexicalEnvironment) {
    invariant(this.activeLexicalEnvironments.has(lexicalEnvironment));
    let modifiedBindings = this.modifiedBindings;
    if (modifiedBindings) {
      // Don't undo things to global scope because it's needed past its destruction point (for serialization)
      let environmentRecord = lexicalEnvironment.environmentRecord;
      if (environmentRecord instanceof DeclarativeEnvironmentRecord) {
        this.clearBlockBindings(modifiedBindings, environmentRecord);
        if (this.savedCompletion !== undefined)
          this.clearBlockBindingsFromCompletion(this.savedCompletion, environmentRecord);
      }
    }

    // Ensures if we call onDestroyScope too early, there will be a failure.
    this.activeLexicalEnvironments.delete(lexicalEnvironment);
    lexicalEnvironment.destroy();
  }

  pushContext(context: ExecutionContext): void {
    if (this.contextStack.length >= this.maxStackDepth) {
      throw new FatalError("Maximum stack depth exceeded");
    }
    this.contextStack.push(context);
  }

  clearFunctionBindings(modifiedBindings: void | Bindings, funcVal: FunctionValue) {
    if (modifiedBindings === undefined) return;
    for (let b of modifiedBindings.keys()) {
      if (b.environment instanceof FunctionEnvironmentRecord && b.environment.$FunctionObject === funcVal)
        modifiedBindings.delete(b);
    }
  }

  clearFunctionBindingsFromCompletion(completion: Completion, funcVal: FunctionValue) {
    if (completion instanceof PossiblyNormalCompletion) {
      this.clearFunctionBindings(completion.alternateEffects.modifiedBindings, funcVal);
      this.clearFunctionBindings(completion.consequentEffects.modifiedBindings, funcVal);
      if (completion.savedEffects !== undefined)
        this.clearFunctionBindings(completion.savedEffects.modifiedBindings, funcVal);
      if (completion.alternate instanceof Completion)
        this.clearFunctionBindingsFromCompletion(completion.alternate, funcVal);
      if (completion.consequent instanceof Completion)
        this.clearFunctionBindingsFromCompletion(completion.consequent, funcVal);
    } else if (completion instanceof ForkedAbruptCompletion) {
      this.clearFunctionBindings(completion.alternateEffects.modifiedBindings, funcVal);
      this.clearFunctionBindings(completion.consequentEffects.modifiedBindings, funcVal);
      if (completion.alternate instanceof Completion)
        this.clearFunctionBindingsFromCompletion(completion.alternate, funcVal);
      if (completion.consequent instanceof Completion)
        this.clearFunctionBindingsFromCompletion(completion.consequent, funcVal);
    }
  }

  popContext(context: ExecutionContext): void {
    let funcVal = context.function;
    if (funcVal) {
      this.clearFunctionBindings(this.modifiedBindings, funcVal);
      if (this.savedCompletion !== undefined) this.clearFunctionBindingsFromCompletion(this.savedCompletion, funcVal);
    }
    let c = this.contextStack.pop();
    invariant(c === context);
  }

  wrapInGlobalEnv<T>(callback: () => T): T {
    let context = new ExecutionContext();
    context.isStrict = this.isStrict;
    context.lexicalEnvironment = this.$GlobalEnv;
    context.variableEnvironment = this.$GlobalEnv;
    context.realm = this;

    this.pushContext(context);
    try {
      return callback();
    } finally {
      this.popContext(context);
    }
  }

  assignToGlobal(name: BabelNodeLVal, value: Value) {
    this.wrapInGlobalEnv(() => this.$GlobalEnv.assignToGlobal(name, value));
  }

  deleteGlobalBinding(name: string) {
    this.$GlobalEnv.environmentRecord.DeleteBinding(name);
  }

  neverCheckProperty(object: ObjectValue | AbstractObjectValue, P: string) {
    return (
      P.startsWith("__") ||
      (object === this.$GlobalObject && P === "global") ||
      (object.intrinsicName !== undefined && object.intrinsicName.startsWith("__"))
    );
  }

  _getCheckedBindings(): ObjectValue {
    let globalObject = this.$GlobalObject;
    invariant(globalObject instanceof ObjectValue);
    let binding = globalObject.properties.get("__checkedBindings");
    invariant(binding !== undefined);
    let checkedBindingsObject = binding.descriptor && binding.descriptor.value;
    invariant(checkedBindingsObject instanceof ObjectValue);
    return checkedBindingsObject;
  }

  markPropertyAsChecked(object: ObjectValue | AbstractObjectValue, P: string) {
    invariant(!this.neverCheckProperty(object, P));
    let objectId = this._checkedObjectIds.get(object);
    if (objectId === undefined) this._checkedObjectIds.set(object, (objectId = this._checkedObjectIds.size));
    let id = `__${objectId}:${P}`;
    let checkedBindings = this._getCheckedBindings();
    checkedBindings.$Set(id, this.intrinsics.true, checkedBindings);
  }

  hasBindingBeenChecked(object: ObjectValue | AbstractObjectValue, P: string): void | boolean {
    if (this.neverCheckProperty(object, P)) return true;
    let objectId = this._checkedObjectIds.get(object);
    if (objectId === undefined) return false;
    let id = `__${objectId}:${P}`;
    let binding = this._getCheckedBindings().properties.get(id);
    if (binding === undefined) return false;
    let value = binding.descriptor && binding.descriptor.value;
    return value instanceof Value && !value.mightNotBeTrue();
  }

  // Evaluate a context as if it won't have any side-effects outside of any objects
  // that it created itself. This promises that any abstract functions inside of it
  // also won't have effects on any objects or bindings that weren't created in this
  // call.
  evaluatePure<T>(
    f: () => T,
    reportSideEffectFunc?: (
      sideEffectType: SideEffectType,
      binding: void | Binding | PropertyBinding,
      value: void | Value
    ) => void
  ) {
    let saved_createdObjectsTrackedForLeaks = this.createdObjectsTrackedForLeaks;
    let saved_reportSideEffectCallback = this.reportSideEffectCallback;
    // Track all objects (including function closures) created during
    // this call. This will be used to make the assumption that every
    // *other* object is unchanged (pure). These objects are marked
    // as leaked if they're passed to abstract functions.
    this.createdObjectsTrackedForLeaks = new Set();
    this.reportSideEffectCallback = reportSideEffectFunc;
    try {
      return f();
    } finally {
      this.createdObjectsTrackedForLeaks = saved_createdObjectsTrackedForLeaks;
      this.reportSideEffectCallback = saved_reportSideEffectCallback;
    }
  }

  isInPureScope() {
    return !!this.createdObjectsTrackedForLeaks;
  }

  evaluateWithoutLeakLogic(f: () => Value): Value {
    invariant(!this.ignoreLeakLogic, "Nesting evaluateWithoutLeakLogic() calls is not supported.");
    this.ignoreLeakLogic = true;
    try {
      return f();
    } finally {
      this.ignoreLeakLogic = false;
    }
  }

  // Evaluate some code that might generate temporal values knowing that it might end in an abrupt
  // completion. We only need to support ThrowCompletion for now but this can be expanded to support other
  // abrupt completions.
  evaluateWithPossibleThrowCompletion(f: () => Value, thrownTypes: TypesDomain, thrownValues: ValuesDomain): Value {
    // The cases when we need this are only when we might invoke unknown code such as abstract
    // funtions, getters, custom coercion etc. It is possible we can use this in other cases
    // where something might throw a built-in error but can never issue arbitrary code such as
    // calling something that might not be a function. For now we only use it in pure functions.
    invariant(this.isInPureScope(), "only abstract abrupt completion in pure functions");

    // TODO(1264): We should create a new generator for this scope and wrap it in a try/catch.
    // We could use the outcome of that as the join condition for a PossiblyNormalCompletion.
    // We should then compose that with the saved completion and move on to the normal route.
    // Currently we just issue a recoverable error instead if this might matter.
    let value = f();
    if (this.isInPureTryStatement) {
      let diag = new CompilerDiagnostic(
        "Possible throw inside try/catch is not yet supported",
        this.currentLocation,
        "PP0021",
        "RecoverableError"
      );
      if (this.handleError(diag) !== "Recover") throw new FatalError();
    }
    return value;
  }

  // Evaluate the given ast in a sandbox and return the evaluation results
  // in the form of a completion, a code generator, a map of changed variable
  // bindings and a map of changed property bindings.
  evaluateNodeForEffects(
    ast: BabelNode,
    strictCode: boolean,
    env: LexicalEnvironment,
    state?: any,
    generatorName?: string = "evaluateNodeForEffects"
  ): Effects {
    return this.evaluateForEffects(() => env.evaluateCompletionDeref(ast, strictCode), state, generatorName);
  }

  evaluateForEffectsInGlobalEnv(
    func: () => Value,
    state?: any,
    generatorName?: string = "evaluateForEffectsInGlobalEnv"
  ): Effects {
    return this.wrapInGlobalEnv(() => this.evaluateForEffects(func, state, generatorName));
  }

  // NB: does not apply generators because there's no way to cleanly revert them.
  // func should not return undefined
  withEffectsAppliedInGlobalEnv<T>(func: Effects => T, effects: Effects): T {
    let result: T;
    this.evaluateForEffectsInGlobalEnv(() => {
      try {
        this.applyEffects(effects, "", false);
        result = func(effects);
        return this.intrinsics.undefined;
      } finally {
        this.undoBindings(effects.modifiedBindings);
        this.restoreProperties(effects.modifiedProperties);
        invariant(!effects.canBeApplied);
        effects.canBeApplied = true;
      }
    });
    invariant(result !== undefined, "If we get here, func must have returned undefined.");
    return result;
  }

  evaluateNodeForEffectsInGlobalEnv(node: BabelNode, state?: any, generatorName?: string): Effects {
    return this.wrapInGlobalEnv(() => this.evaluateNodeForEffects(node, false, this.$GlobalEnv, state, generatorName));
  }

  partiallyEvaluateNodeForEffects(
    ast: BabelNode,
    strictCode: boolean,
    env: LexicalEnvironment
  ): [Effects, BabelNode, Array<BabelNodeStatement>] {
    let nodeAst, nodeIO;
    function partialEval() {
      let result;
      [result, nodeAst, nodeIO] = env.partiallyEvaluateCompletionDeref(ast, strictCode);
      return result;
    }
    let effects = this.evaluateForEffects(partialEval, undefined, "partiallyEvaluateNodeForEffects");
    invariant(nodeAst !== undefined && nodeIO !== undefined);
    return [effects, nodeAst, nodeIO];
  }

  evaluateForEffects(f: () => Completion | Value, state: any, generatorName: string): Effects {
    // Save old state and set up empty state for ast
    let [savedBindings, savedProperties] = this.getAndResetModifiedMaps();
    let saved_generator = this.generator;
    let saved_createdObjects = this.createdObjects;
    let saved_completion = this.savedCompletion;
    this.generator = new Generator(this, generatorName);
    this.createdObjects = new Set();
    this.savedCompletion = undefined; // while in this call, we only explore the normal path.

    let result;
    try {
      for (let t1 of this.tracers) t1.beginEvaluateForEffects(state);

      let c;
      try {
        try {
          c = f();
          if (c instanceof Reference) c = Environment.GetValue(this, c);
        } catch (e) {
          if (e instanceof AbruptCompletion) c = e;
          else throw e;
        }
        // This is a join point for the normal branch of a PossiblyNormalCompletion.
        if (c instanceof Value || c instanceof AbruptCompletion) c = Functions.incorporateSavedCompletion(this, c);
        invariant(c !== undefined);
        if (c instanceof PossiblyNormalCompletion) {
          // The current state may have advanced since the time control forked into the various paths recorded in c.
          // Update the normal path and restore the global state to what it was at the time of the fork.
          let subsequentEffects = this.getCapturedEffects(c.value);
          this.stopEffectCaptureAndUndoEffects(c);
          Join.updatePossiblyNormalCompletionWithSubsequentEffects(this, c, subsequentEffects);
          this.savedCompletion = undefined;
        }

        invariant(this.generator !== undefined);
        invariant(this.modifiedBindings !== undefined);
        invariant(this.modifiedProperties !== undefined);
        invariant(this.createdObjects !== undefined);
        let astGenerator = this.generator;
        let astBindings = this.modifiedBindings;
        let astProperties = this.modifiedProperties;
        let astCreatedObjects = this.createdObjects;

        /* TODO #1615: The following invariant should hold.

        // Check invariant that modified bindings to not refer to environment record belonging to
        // newly created closure objects.
        for (let binding of astBindings.keys())
          if (binding.environment instanceof FunctionEnvironmentRecord)
            invariant(!astCreatedObjects.has(binding.environment.$FunctionObject));
        */

        // Return the captured state changes and evaluation result
        result = new Effects(c, astGenerator, astBindings, astProperties, astCreatedObjects);
        return result;
      } finally {
        // Roll back the state changes
        if (this.savedCompletion !== undefined) this.stopEffectCaptureAndUndoEffects(this.savedCompletion);
        if (result !== undefined) {
          this.undoBindings(result.modifiedBindings);
          this.restoreProperties(result.modifiedProperties);
        } else {
          this.undoBindings(this.modifiedBindings);
          this.restoreProperties(this.modifiedProperties);
        }
        this.generator = saved_generator;
        this.modifiedBindings = savedBindings;
        this.modifiedProperties = savedProperties;
        this.createdObjects = saved_createdObjects;
        this.savedCompletion = saved_completion;
      }
    } finally {
      for (let t2 of this.tracers) t2.endEvaluateForEffects(state, result);
    }
  }

  evaluateWithUndo(f: () => Value, defaultValue: Value = this.intrinsics.undefined): Value {
    if (!this.useAbstractInterpretation) return f();
    let oldErrorHandler = this.errorHandler;
    this.errorHandler = d => {
      if (d.severity === "Information" || d.severity === "Warning") return "Recover";
      return "Fail";
    };
    try {
      let effects = this.evaluateForEffects(
        () => {
          try {
            return f();
          } catch (e) {
            if (e instanceof Completion) {
              return defaultValue;
            } else if (e instanceof FatalError) {
              return defaultValue;
            } else {
              throw e;
            }
          }
        },
        undefined,
        "evaluateWithUndo"
      );
      return effects.result instanceof Value ? effects.result : defaultValue;
    } finally {
      this.errorHandler = oldErrorHandler;
    }
  }

  evaluateWithUndoForDiagnostic(f: () => Value): CompilerDiagnostic | Value {
    if (!this.useAbstractInterpretation) return f();
    let savedHandler = this.errorHandler;
    let diagnostic;
    try {
      this.errorHandler = d => {
        diagnostic = d;
        return "Fail";
      };
      let effects = this.evaluateForEffects(f, undefined, "evaluateWithUndoForDiagnostic");
      this.applyEffects(effects);
      let resultVal = effects.result;
      if (resultVal instanceof AbruptCompletion) throw resultVal;
      if (resultVal instanceof PossiblyNormalCompletion) {
        // in this case one of the branches may complete abruptly, which means that
        // not all control flow branches join into one flow at this point.
        // Consequently we have to continue tracking changes until the point where
        // all the branches come together into one.
        resultVal = this.composeWithSavedCompletion(resultVal);
      }
      invariant(resultVal instanceof Value);
      return resultVal;
    } catch (e) {
      if (diagnostic !== undefined) return diagnostic;
      throw e;
    } finally {
      this.errorHandler = savedHandler;
    }
  }

  evaluateForFixpointEffects(iteration: () => [Value, EvaluationResult]): void | [Effects, Effects, AbstractValue] {
    try {
      let test;
      let f = () => {
        let result;
        [test, result] = iteration();
        if (!(test instanceof AbstractValue)) throw new FatalError("loop terminates before fixed point");
        invariant(result instanceof Completion || result instanceof Value);
        return result;
      };
      let effects1 = this.evaluateForEffects(f, undefined, "evaluateForFixpointEffects/1");
      while (true) {
        this.redoBindings(effects1.modifiedBindings);
        this.restoreProperties(effects1.modifiedProperties);
        let effects2 = this.evaluateForEffects(f, undefined, "evaluateForFixpointEffects/2");
        this.undoBindings(effects1.modifiedBindings);
        this.restoreProperties(effects1.modifiedProperties);
        if (Widen.containsEffects(effects1, effects2)) {
          // effects1 includes every value present in effects2, so doing another iteration using effects2 will not
          // result in any more values being added to abstract domains and hence a fixpoint has been reached.
          // Generate code using effects2 because its expressions have not been widened away.
          const e2 = effects2;
          this._applyPropertiesToNewlyCreatedObjects(e2.modifiedProperties, e2.createdObjects);
          this._emitPropertAssignments(e2.generator, e2.modifiedProperties, e2.createdObjects);
          this._emitLocalAssignments(e2.generator, e2.modifiedBindings, e2.createdObjects);
          invariant(test instanceof AbstractValue);
          let cond = e2.generator.deriveAbstract(test.types, test.values, [test], ([n]) => n, {
            skipInvariant: true,
          });
          return [effects1, effects2, cond];
        }
        effects1 = Widen.widenEffects(this, effects1, effects2);
      }
    } catch (e) {
      return undefined;
    }
  }

  evaluateWithAbstractConditional(
    condValue: AbstractValue,
    consequentEffectsFunc: () => Effects,
    alternateEffectsFunc: () => Effects
  ): Value {
    // Evaluate consequent and alternate in sandboxes and get their effects.
    let effects1;
    try {
      effects1 = Path.withCondition(condValue, consequentEffectsFunc);
    } catch (e) {
      if (!(e instanceof InfeasiblePathError)) throw e;
    }

    let effects2;
    try {
      effects2 = Path.withInverseCondition(condValue, alternateEffectsFunc);
    } catch (e) {
      if (!(e instanceof InfeasiblePathError)) throw e;
    }

    let joinedEffects, completion;
    if (effects1 === undefined || effects2 === undefined) {
      if (effects1 === undefined && effects2 === undefined) throw new InfeasiblePathError();
      joinedEffects = effects1 || effects2;
      invariant(joinedEffects !== undefined);
      completion = joinedEffects.result;
      this.applyEffects(joinedEffects, "evaluateWithAbstractConditional");
    } else {
      // Join the effects, creating an abstract view of what happened, regardless
      // of the actual value of condValue.
      joinedEffects = Join.joinForkOrChoose(this, condValue, effects1, effects2);
      completion = joinedEffects.result;
      if (completion instanceof ForkedAbruptCompletion) {
        // Note that the effects are tracked separately inside completion and will be applied later.
        throw completion;
      }
      if (completion instanceof PossiblyNormalCompletion) {
        // in this case one of the branches may complete abruptly, which means that
        // not all control flow branches join into one flow at this point.
        // Consequently we have to continue tracking changes until the point where
        // all the branches come together into one.
        completion = this.composeWithSavedCompletion(completion);
        this.applyEffects(joinedEffects, "evaluateWithAbstractConditional", false);
      } else {
        this.applyEffects(joinedEffects, "evaluateWithAbstractConditional");
      }
    }

    // return or throw completion
    if (completion instanceof AbruptCompletion) throw completion;
    invariant(completion instanceof Value);
    return completion;
  }

  _applyPropertiesToNewlyCreatedObjects(
    modifiedProperties: void | PropertyBindings,
    newlyCreatedObjects: CreatedObjects
  ) {
    if (modifiedProperties === undefined) return;
    modifiedProperties.forEach((desc, propertyBinding, m) => {
      if (propertyBinding.object instanceof ObjectValue && newlyCreatedObjects.has(propertyBinding.object)) {
        propertyBinding.descriptor = desc;
      }
    });
  }

  // populate the loop body generator with assignments that will update the phiNodes
  _emitLocalAssignments(gen: Generator, bindings: Bindings, newlyCreatedObjects: CreatedObjects) {
    let tvalFor: Map<any, AbstractValue> = new Map();
    bindings.forEach((binding, key, map) => {
      let val = binding.value;
      if (val instanceof AbstractValue) {
        invariant(val._buildNode !== undefined);
        let tval = gen.deriveAbstract(val.types, val.values, [val], ([n]) => n, {
          skipInvariant: true,
        });
        tvalFor.set(key, tval);
      }
    });
    bindings.forEach((binding, key, map) => {
      let val = binding.value;
      if (val instanceof AbstractValue) {
        let phiNode = key.phiNode;
        let tval = tvalFor.get(key);
        invariant(tval !== undefined);
        gen.emitStatement([tval], ([v]) => {
          invariant(phiNode !== undefined);
          let id = phiNode.buildNode([]);
          return t.expressionStatement(t.assignmentExpression("=", (id: any), v));
        });
      }

      if (val instanceof ObjectValue && newlyCreatedObjects.has(val)) {
        let phiNode = key.phiNode;
        gen.emitStatement([val], ([v]) => {
          invariant(phiNode !== undefined);
          let id = phiNode.buildNode([]);
          return t.expressionStatement(t.assignmentExpression("=", (id: any), v));
        });
      }
    });
  }

  // populate the loop body generator with assignments that will update properties modified inside the loop
  _emitPropertAssignments(gen: Generator, pbindings: PropertyBindings, newlyCreatedObjects: CreatedObjects) {
    function isSelfReferential(value: Value, pathNode: void | AbstractValue): boolean {
      if (value === pathNode) return true;
      if (value instanceof AbstractValue && pathNode !== undefined) {
        for (let v of value.args) {
          if (isSelfReferential(v, pathNode)) return true;
        }
      }
      return false;
    }

    let tvalFor: Map<any, AbstractValue> = new Map();
    pbindings.forEach((val, key, map) => {
      if (
        key.object instanceof ObjectValue &&
        (newlyCreatedObjects.has(key.object) || key.object.refuseSerialization)
      ) {
        return;
      }
      let value = val && val.value;
      if (value instanceof AbstractValue) {
        invariant(value._buildNode !== undefined);
        let tval = gen.deriveAbstract(
          value.types,
          value.values,
          [key.object, value],
          ([o, n]) => {
            invariant(value instanceof Value);
            if (typeof key.key === "string" && value.mightHaveBeenDeleted() && isSelfReferential(value, key.pathNode)) {
              let inTest = t.binaryExpression("in", t.stringLiteral(key.key), o);
              let addEmpty = t.conditionalExpression(inTest, n, emptyExpression);
              n = t.logicalExpression("||", n, addEmpty);
            }
            return n;
          },
          {
            skipInvariant: true,
          }
        );
        tvalFor.set(key, tval);
      }
    });
    pbindings.forEach((val, key, map) => {
      if (
        key.object instanceof ObjectValue &&
        (newlyCreatedObjects.has(key.object) || key.object.refuseSerialization)
      ) {
        return;
      }
      let path = key.pathNode;
      let tval = tvalFor.get(key);
      invariant(val !== undefined);
      let value = val.value;
      invariant(value instanceof Value);
      let mightHaveBeenDeleted = value.mightHaveBeenDeleted();
      let mightBeUndefined = value.mightBeUndefined();
      let keyKey = key.key;
      if (typeof keyKey === "string") {
        gen.emitStatement([key.object, tval || value, this.intrinsics.empty], ([o, v, e]) => {
          invariant(path !== undefined);
          invariant(typeof keyKey === "string");
          let lh = path.buildNode([o, t.identifier(keyKey)]);
          let r = t.expressionStatement(t.assignmentExpression("=", (lh: any), v));
          if (mightHaveBeenDeleted) {
            // If v === __empty || (v === undefined  && !(key.key in o))  then delete it
            let emptyTest = t.binaryExpression("===", v, e);
            let undefinedTest = t.binaryExpression("===", v, voidExpression);
            let inTest = t.unaryExpression("!", t.binaryExpression("in", t.stringLiteral(keyKey), o));
            let guard = t.logicalExpression("||", emptyTest, t.logicalExpression("&&", undefinedTest, inTest));
            let deleteIt = t.expressionStatement(t.unaryExpression("delete", (lh: any)));
            return t.ifStatement(mightBeUndefined ? emptyTest : guard, deleteIt, r);
          }
          return r;
        });
      } else {
        // TODO: What if keyKey is undefined?
        invariant(keyKey instanceof Value);
        gen.emitStatement([key.object, keyKey, tval || value, this.intrinsics.empty], ([o, p, v, e]) => {
          invariant(path !== undefined);
          let lh = path.buildNode([o, p]);
          return t.expressionStatement(t.assignmentExpression("=", (lh: any), v));
        });
      }
    });
  }

  composeEffects(priorEffects: Effects, subsequentEffects: Effects): Effects {
    let result = construct_empty_effects(this);

    result.result = subsequentEffects.result;

    result.generator = Join.composeGenerators(
      this,
      priorEffects.generator || result.generator,
      subsequentEffects.generator
    );

    if (priorEffects.modifiedBindings) {
      priorEffects.modifiedBindings.forEach((val, key, m) => result.modifiedBindings.set(key, val));
    }
    subsequentEffects.modifiedBindings.forEach((val, key, m) => result.modifiedBindings.set(key, val));

    if (priorEffects.modifiedProperties) {
      priorEffects.modifiedProperties.forEach((desc, propertyBinding, m) =>
        result.modifiedProperties.set(propertyBinding, desc)
      );
    }
    subsequentEffects.modifiedProperties.forEach((val, key, m) => result.modifiedProperties.set(key, val));

    if (priorEffects.createdObjects) {
      priorEffects.createdObjects.forEach((ob, a) => result.createdObjects.add(ob));
    }
    subsequentEffects.createdObjects.forEach((ob, a) => result.createdObjects.add(ob));

    return result;
  }

  updateAbruptCompletions(priorEffects: Effects, c: PossiblyNormalCompletion) {
    if (c.consequent instanceof AbruptCompletion) {
      c.consequentEffects = this.composeEffects(priorEffects, c.consequentEffects);
      let alternate = c.alternate;
      if (alternate instanceof PossiblyNormalCompletion) this.updateAbruptCompletions(priorEffects, alternate);
    } else {
      invariant(c.alternate instanceof AbruptCompletion);
      c.alternateEffects = this.composeEffects(priorEffects, c.alternateEffects);
      let consequent = c.consequent;
      if (consequent instanceof PossiblyNormalCompletion) this.updateAbruptCompletions(priorEffects, consequent);
    }
  }

  wrapSavedCompletion(completion: PossiblyNormalCompletion) {
    if (this.savedCompletion !== undefined) {
      if (completion.consequent instanceof AbruptCompletion) {
        completion.alternate = this.savedCompletion;
      } else {
        completion.consequent = this.savedCompletion;
      }
      completion.savedEffects = this.savedCompletion.savedEffects;
    } else {
      this.captureEffects(completion);
    }
    this.savedCompletion = completion;
  }

  composeWithSavedCompletion(completion: PossiblyNormalCompletion): Value {
    if (this.savedCompletion === undefined) {
      this.savedCompletion = completion;
      this.savedCompletion.savedPathConditions = this.pathConditions;
      this.pathConditions = [].concat(this.pathConditions);
      this.captureEffects(completion);
    } else {
      let savedCompletion = this.savedCompletion;
      let e = this.getCapturedEffects();
      this.stopEffectCaptureAndUndoEffects(savedCompletion);
      savedCompletion = Join.composePossiblyNormalCompletions(this, savedCompletion, completion, e);
      this.applyEffects(e);
      this.captureEffects(savedCompletion);
      this.savedCompletion = savedCompletion;
    }
    pushPathConditionsLeadingToNormalCompletion(completion);
    return completion.value;

    function pushPathConditionsLeadingToNormalCompletion(c: PossiblyNormalCompletion) {
      if (c.consequent instanceof AbruptCompletion) {
        Path.pushInverseAndRefine(c.joinCondition);
        if (c.alternate instanceof PossiblyNormalCompletion) pushPathConditionsLeadingToNormalCompletion(c.alternate);
      } else if (c.alternate instanceof AbruptCompletion) {
        Path.pushAndRefine(c.joinCondition);
        if (c.consequent instanceof PossiblyNormalCompletion) pushPathConditionsLeadingToNormalCompletion(c.consequent);
      }
    }
  }

  incorporatePriorSavedCompletion(priorCompletion: void | PossiblyNormalCompletion) {
    if (priorCompletion === undefined) return;
    // A completion that has been saved and that is still active, will always have savedEffects.
    invariant(priorCompletion.savedEffects !== undefined);
    if (this.savedCompletion === undefined) {
      // priorCompletion must be a previous savedCompletion, so the corresponding tracking maps would have been
      // captured in priorCompletion.savedEffects and restored to the realm when clearing out this.savedCompletion.
      // Since there is curently no savedCompletion, all the forks subsequent to the last normal fork in
      // priorCompletion will have joined up again and their effects will have been applied to the current
      // tracking maps.
      invariant(this.modifiedBindings !== undefined);
      this.savedCompletion = priorCompletion;
    } else {
      let savedEffects = this.savedCompletion.savedEffects;
      invariant(savedEffects !== undefined);
      this.redoBindings(savedEffects.modifiedBindings);
      this.restoreProperties(savedEffects.modifiedProperties);
      Join.updatePossiblyNormalCompletionWithSubsequentEffects(this, priorCompletion, savedEffects);
      this.undoBindings(savedEffects.modifiedBindings);
      this.restoreProperties(savedEffects.modifiedProperties);
      invariant(this.savedCompletion !== undefined);
      this.savedCompletion.savedEffects = undefined;
      this.savedCompletion = Join.composePossiblyNormalCompletions(this, priorCompletion, this.savedCompletion);
    }
  }

  captureEffects(completion: PossiblyNormalCompletion) {
    invariant(completion.savedEffects === undefined);
    completion.savedEffects = new Effects(
      this.intrinsics.undefined,
      (this.generator: any),
      (this.modifiedBindings: any),
      (this.modifiedProperties: any),
      (this.createdObjects: any)
    );
    this.generator = new Generator(this, "captured");
    this.modifiedBindings = new Map();
    this.modifiedProperties = new Map();
    this.createdObjects = new Set();
  }

  getCapturedEffects(v?: Value = this.intrinsics.undefined): Effects {
    invariant(this.generator !== undefined);
    invariant(this.modifiedBindings !== undefined);
    invariant(this.modifiedProperties !== undefined);
    invariant(this.createdObjects !== undefined);
    return new Effects(v, this.generator, this.modifiedBindings, this.modifiedProperties, this.createdObjects);
  }

  stopEffectCaptureAndUndoEffects(completion: PossiblyNormalCompletion) {
    // Roll back the state changes
    this.undoBindings(this.modifiedBindings);
    this.restoreProperties(this.modifiedProperties);

    // Restore saved state
    if (completion.savedEffects !== undefined) {
      const savedEffects = completion.savedEffects;
      completion.savedEffects = undefined;
      this.generator = savedEffects.generator;
      this.modifiedBindings = savedEffects.modifiedBindings;
      this.modifiedProperties = savedEffects.modifiedProperties;
      this.createdObjects = savedEffects.createdObjects;
    } else {
      invariant(false);
    }
  }

  // Apply the given effects to the global state
  applyEffects(effects: Effects, leadingComment: string = "", appendGenerator: boolean = true) {
    invariant(
      effects.canBeApplied,
      "Effects have been applied and not properly reverted. It is not safe to apply them a second time."
    );
    effects.canBeApplied = false;
    let { generator, modifiedBindings, modifiedProperties, createdObjects } = effects;

    // Add generated code for property modifications
    if (appendGenerator) this.appendGenerator(generator, leadingComment);

    // Restore modifiedBindings
    this.redoBindings(modifiedBindings);
    this.restoreProperties(modifiedProperties);

    // track modifiedBindings
    let realmModifiedBindings = this.modifiedBindings;
    if (realmModifiedBindings !== undefined) {
      modifiedBindings.forEach((val, key, m) => {
        invariant(realmModifiedBindings !== undefined);
        if (!realmModifiedBindings.has(key)) {
          realmModifiedBindings.set(key, val);
        }
      });
    }
    let realmModifiedProperties = this.modifiedProperties;
    if (realmModifiedProperties !== undefined) {
      modifiedProperties.forEach((desc, propertyBinding, m) => {
        invariant(realmModifiedProperties !== undefined);
        if (!realmModifiedProperties.has(propertyBinding)) {
          realmModifiedProperties.set(propertyBinding, desc);
        }
      });
    }

    // add created objects
    if (createdObjects.size > 0) {
      let realmCreatedObjects = this.createdObjects;
      if (realmCreatedObjects === undefined) this.createdObjects = new Set(createdObjects);
      else {
        createdObjects.forEach((ob, a) => {
          invariant(realmCreatedObjects !== undefined);
          realmCreatedObjects.add(ob);
        });
      }
    }
  }

  outputToConsole(method: ConsoleMethodTypes, args: Array<string | ConcreteValue>): void {
    if (this.isReadOnly) {
      // This only happens during speculative execution and is reported elsewhere
      throw new FatalError("Trying to create console output in read-only realm");
    }
    if (this.useAbstractInterpretation) {
      invariant(this.generator !== undefined);
      this.generator.emitConsoleLog(method, args);
    } else {
      // $FlowFixMe: Flow doesn't have type data for all the console methods yet
      console[method](getString(this, args));
    }

    function getString(realm: Realm, values: Array<string | ConcreteValue>) {
      let res = "";
      while (values.length) {
        let next = values.shift();
        let nextString = To.ToString(realm, next);
        res += nextString;
      }
      return res;
    }
  }

  // Record the current value of binding in this.modifiedBindings unless
  // there is already an entry for binding.
  recordModifiedBinding(binding: Binding, value?: Value): Binding {
    const isDefinedInsidePureFn = root => {
      let context = this.getRunningContext();
      let { lexicalEnvironment: env, function: func } = context;

      invariant(func instanceof FunctionValue);
      if (root instanceof FunctionEnvironmentRecord && func === root.$FunctionObject) {
        return true;
      }
      if (this.createdObjectsTrackedForLeaks !== undefined && !this.createdObjectsTrackedForLeaks.has(func)) {
        return false;
      }
      env = env.parent;
      while (env) {
        if (env.environmentRecord === root) {
          return true;
        }
        env = env.parent;
      }
      return false;
    };

    if (
      this.modifiedBindings !== undefined &&
      !this.modifiedBindings.has(binding) &&
      value !== undefined &&
      this.isInPureScope() &&
      this.reportSideEffectCallback !== undefined
    ) {
      let env = binding.environment;

      if (
        !(env instanceof DeclarativeEnvironmentRecord) ||
        (env instanceof DeclarativeEnvironmentRecord && !isDefinedInsidePureFn(env))
      ) {
        this.reportSideEffectCallback("MODIFIED_BINDING", binding, value.expressionLocation);
      }
    }

    if (binding.environment.isReadOnly) {
      // This only happens during speculative execution and is reported elsewhere
      throw new FatalError("Trying to modify a binding in read-only realm");
    }

    if (this.modifiedBindings !== undefined && !this.modifiedBindings.has(binding)) {
      this.modifiedBindings.set(binding, {
        leakedImmutableValue: undefined,
        hasLeaked: undefined,
        value: undefined,
        previousLeakedImmutableValue: binding.leakedImmutableValue,
        previousHasLeaked: binding.hasLeaked,
        previousValue: binding.value,
      });
    }
    return binding;
  }

  callReportObjectGetOwnProperties(ob: ObjectValue): void {
    if (this.reportObjectGetOwnProperties !== undefined) {
      this.reportObjectGetOwnProperties(ob);
    }
  }

  callReportPropertyAccess(binding: PropertyBinding): void {
    if (this.reportPropertyAccess !== undefined) {
      this.reportPropertyAccess(binding);
    }
  }

  // Record the current value of binding in this.modifiedProperties unless
  // there is already an entry for binding.
  recordModifiedProperty(binding: void | PropertyBinding): void {
    if (binding === undefined) return;
    if (this.isInPureScope()) {
      let object = binding.object;
      invariant(object instanceof ObjectValue);
      const createdObjectsTrackedForLeaks = this.createdObjectsTrackedForLeaks;

      if (createdObjectsTrackedForLeaks !== undefined && !createdObjectsTrackedForLeaks.has(object)) {
        if (binding.object === this.$GlobalObject) {
          this.reportSideEffectCallback &&
            this.reportSideEffectCallback("MODIFIED_GLOBAL", binding, object.expressionLocation);
        } else {
          this.reportSideEffectCallback &&
            this.reportSideEffectCallback("MODIFIED_PROPERTY", binding, object.expressionLocation);
        }
      }
    }
    if (this.isReadOnly && (this.getRunningContext().isReadOnly || !this.isNewObject(binding.object))) {
      // This only happens during speculative execution and is reported elsewhere
      throw new FatalError("Trying to modify a property in read-only realm");
    }
    this.callReportPropertyAccess(binding);
    if (this.modifiedProperties !== undefined && !this.modifiedProperties.has(binding)) {
      this.modifiedProperties.set(binding, cloneDescriptor(binding.descriptor));
    }
  }

  isNewObject(object: AbstractObjectValue | ObjectValue): boolean {
    if (object instanceof AbstractObjectValue) return false;
    return this.createdObjects === undefined || this.createdObjects.has(object);
  }

  recordNewObject(object: ObjectValue): void {
    if (this.createdObjects !== undefined) {
      this.createdObjects.add(object);
    }
    if (this.createdObjectsTrackedForLeaks !== undefined) {
      this.createdObjectsTrackedForLeaks.add(object);
    }
  }

  // Returns the current values of modifiedBindings and modifiedProperties
  // and then assigns new empty maps to them.
  getAndResetModifiedMaps(): [void | Bindings, void | PropertyBindings] {
    let result = [this.modifiedBindings, this.modifiedProperties];
    this.modifiedBindings = new Map();
    this.modifiedProperties = new Map();
    return result;
  }

  redoBindings(modifiedBindings: void | Bindings) {
    if (modifiedBindings === undefined) return;
    modifiedBindings.forEach(({ leakedImmutableValue, hasLeaked, value }, binding, m) => {
      binding.leakedImmutableValue = leakedImmutableValue;
      binding.hasLeaked = hasLeaked || false;
      binding.value = value;
    });
  }

  undoBindings(modifiedBindings: void | Bindings) {
    if (modifiedBindings === undefined) return;
    modifiedBindings.forEach((entry, binding, m) => {
      if (entry.leakedImmutableValue === undefined) entry.leakedImmutableValue = binding.leakedImmutableValue;
      if (entry.hasLeaked === undefined) entry.hasLeaked = binding.hasLeaked;
      if (entry.value === undefined) entry.value = binding.value;
      binding.leakedImmutableValue = entry.previousLeakedImmutableValue;
      binding.hasLeaked = entry.previousHasLeaked || false;
      binding.value = entry.previousValue;
    });
  }

  // Restores each PropertyBinding in the given map to the value it
  // had when it was entered into the map and updates the map to record
  // the value the Binding had just before the call to this method.
  restoreProperties(modifiedProperties: void | PropertyBindings) {
    if (modifiedProperties === undefined) return;
    modifiedProperties.forEach((desc, propertyBinding, m) => {
      let d = propertyBinding.descriptor;
      propertyBinding.descriptor = desc;
      m.set(propertyBinding, d);
    });
  }

  // Provide the realm with maps in which to track modifications.
  // A map can be set to undefined if no tracking is required.
  setModifiedMaps(modifiedBindings: void | Bindings, modifiedProperties: void | PropertyBindings) {
    this.modifiedBindings = modifiedBindings;
    this.modifiedProperties = modifiedProperties;
  }

  rebuildObjectProperty(object: Value, key: string, propertyValue: Value, path: string) {
    if (!(propertyValue instanceof AbstractValue)) return;
    if (propertyValue.kind === "abstractConcreteUnion") {
      let absVal = propertyValue.args.find(e => e instanceof AbstractValue);
      invariant(absVal instanceof AbstractValue);
      propertyValue = absVal;
    }
    if (!propertyValue.isIntrinsic()) {
      propertyValue.intrinsicName = `${path}.${key}`;
      propertyValue.kind = "rebuiltProperty";
      propertyValue.args = [object];
      propertyValue._buildNode = ([node]) =>
        t.isValidIdentifier(key)
          ? t.memberExpression(node, t.identifier(key), false)
          : t.memberExpression(node, t.stringLiteral(key), true);
      this.rebuildNestedProperties(propertyValue, propertyValue.intrinsicName);
    }
  }

  rebuildNestedProperties(abstractValue: AbstractValue | UndefinedValue, path: string) {
    if (!(abstractValue instanceof AbstractObjectValue)) return;
    if (abstractValue.values.isTop()) return;
    let template = abstractValue.getTemplate();
    invariant(!template.intrinsicName || template.intrinsicName === path);
    template.intrinsicName = path;
    template.intrinsicNameGenerated = true;
    for (let [key, binding] of template.properties) {
      if (binding === undefined || binding.descriptor === undefined) continue; // deleted
      invariant(binding.descriptor !== undefined);
      let value = binding.descriptor.value;
      Properties.ThrowIfMightHaveBeenDeleted(value);
      if (value === undefined) {
        AbstractValue.reportIntrospectionError(abstractValue, key);
        throw new FatalError();
      }
      invariant(value instanceof Value);
      this.rebuildObjectProperty(abstractValue, key, value, path);
    }
  }

  createExecutionContext(): ExecutionContext {
    let context = new ExecutionContext();

    let loc = this.nextContextLocation;
    if (loc) {
      context.setLocation(loc);
      this.nextContextLocation = null;
    }

    return context;
  }

  setNextExecutionContextLocation(loc: ?BabelNodeSourceLocation) {
    if (!loc) return;

    //if (this.nextContextLocation) {
    //  throw new ThrowCompletion(
    //    Construct(this, this.intrinsics.TypeError, [new StringValue(this, "Already have a context location that we haven't used yet")])
    //  );
    //} else {
    this.nextContextLocation = loc;
    //}
  }

  reportIntrospectionError(message?: void | string | StringValue) {
    if (message === undefined) message = "";
    if (typeof message === "string") message = new StringValue(this, message);
    invariant(message instanceof StringValue);
    this.nextContextLocation = this.currentLocation;
    let error = new CompilerDiagnostic(message.value, this.currentLocation, "PP0001", "FatalError");
    this.handleError(error);
  }

  createErrorThrowCompletion(type: NativeFunctionValue, message?: void | string | StringValue): ThrowCompletion {
    invariant(type !== this.intrinsics.__IntrospectionError);
    if (message === undefined) message = "";
    if (typeof message === "string") message = new StringValue(this, message);
    invariant(message instanceof StringValue);
    this.nextContextLocation = this.currentLocation;
    return new ThrowCompletion(Construct(this, type, [message]), this.currentLocation);
  }

  appendGenerator(generator: Generator, leadingComment: string = ""): void {
    let realmGenerator = this.generator;
    if (realmGenerator === undefined) {
      invariant(generator.empty());
      return;
    }
    realmGenerator.appendGenerator(generator, leadingComment);
  }

  // This function gets the evaluated effects with a collection of
  // prior nested affects applied (and their canBeApplied flag reset)
  // We can safely do this as we've wrapped the effects in evaluated
  // effects, meaning all the effects applied to Realm get restored
  evaluateForEffectsWithPriorEffects(
    priorEffects: Array<Effects>,
    f: () => AbruptCompletion | Value,
    generatorName: string
  ): Effects {
    return this.evaluateForEffects(
      () => {
        for (let priorEffect of priorEffects) this.applyEffects(priorEffect);
        try {
          return f();
        } finally {
          for (let priorEffect of priorEffects) {
            invariant(!priorEffect.canBeApplied);
            priorEffect.canBeApplied = true;
          }
        }
      },
      undefined,
      generatorName
    );
  }

  // Pass the error to the realm's error-handler
  // Return value indicates whether the caller should try to recover from the error or not.
  handleError(diagnostic: CompilerDiagnostic): ErrorHandlerResult {
    if (!diagnostic.callStack && this.contextStack.length > 0) {
      let error = Construct(this, this.intrinsics.Error);
      let stack = error._SafeGetDataPropertyValue("stack");
      if (stack instanceof StringValue) diagnostic.callStack = stack.value;
    }

    // If debugger is attached, give it a first crack so that it can
    // stop execution for debugging before PP exits.
<<<<<<< HEAD
    if (this.debuggerInstance && this.debuggerInstance.evaluateDiagnosticSeverity(diagnostic.severity)) {
=======
    if (this.debuggerInstance && this.debuggerInstance.shouldStopForSeverity(diagnostic.severity)) {
>>>>>>> d5bb04fb
      this.debuggerInstance.handlePrepackError(diagnostic);
    }

    // Default behaviour is to bail on the first error
    let errorHandler = this.errorHandler;
    if (!errorHandler) {
      let msg = `${diagnostic.errorCode}: ${diagnostic.message}`;
      if (diagnostic.location) {
        let loc_start = diagnostic.location.start;
        let loc_end = diagnostic.location.end;
        msg += ` at ${loc_start.line}:${loc_start.column} to ${loc_end.line}:${loc_end.column}`;
      }
      try {
        switch (diagnostic.severity) {
          case "Information":
            console.log(`Info: ${msg}`);
            return "Recover";
          case "Warning":
            console.warn(`Warn: ${msg}`);
            return "Recover";
          case "RecoverableError":
            console.error(`Error: ${msg}`);
            return "Fail";
          case "FatalError":
            console.error(`Fatal Error: ${msg}`);
            return "Fail";
          default:
            invariant(false, "Unexpected error type");
        }
      } finally {
        console.log(diagnostic.callStack);
      }
    }
    return errorHandler(diagnostic);
  }

  saveNameString(nameString: string): void {
    this._abstractValuesDefined.add(nameString);
  }

  isNameStringUnique(nameString: string): boolean {
    return !this._abstractValuesDefined.has(nameString);
  }
}<|MERGE_RESOLUTION|>--- conflicted
+++ resolved
@@ -1648,11 +1648,7 @@
 
     // If debugger is attached, give it a first crack so that it can
     // stop execution for debugging before PP exits.
-<<<<<<< HEAD
-    if (this.debuggerInstance && this.debuggerInstance.evaluateDiagnosticSeverity(diagnostic.severity)) {
-=======
     if (this.debuggerInstance && this.debuggerInstance.shouldStopForSeverity(diagnostic.severity)) {
->>>>>>> d5bb04fb
       this.debuggerInstance.handlePrepackError(diagnostic);
     }
 
